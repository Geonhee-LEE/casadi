--- conflicted
+++ resolved
@@ -31,11 +31,7 @@
 namespace casadi {
 
   extern "C"
-<<<<<<< HEAD
-  int CASADI_SUNDIALS_INTERFACE_EXPORT casadi_register_integrator_idas(IntegratorInternal::Plugin* plugin){
-=======
-  int CASADI_INTEGRATOR_IDAS_EXPORT casadi_register_integrator_idas(Integrator::Plugin* plugin){
->>>>>>> 0f6263e7
+  int CASADI_INTEGRATOR_IDAS_EXPORT casadi_register_integrator_idas(IntegratorInternal::Plugin* plugin){
     plugin->creator = IdasInternal::creator;
     plugin->name = "idas";
     plugin->doc = "IDAS docs not available";
@@ -44,13 +40,8 @@
   }
 
   extern "C"
-<<<<<<< HEAD
-  void CASADI_SUNDIALS_INTERFACE_EXPORT casadi_load_integrator_idas(){
+  void CASADI_INTEGRATOR_IDAS_EXPORT casadi_load_integrator_idas(){
     IntegratorInternal::registerPlugin(casadi_register_integrator_idas);
-=======
-  void CASADI_INTEGRATOR_IDAS_EXPORT casadi_load_integrator_idas(){
-    Integrator::registerPlugin(casadi_register_integrator_idas);
->>>>>>> 0f6263e7
   }
 
   IdasInternal* IdasInternal::clone() const {
