--- conflicted
+++ resolved
@@ -19,93 +19,6 @@
  *    Foundation, Inc., 51 Franklin Street, Fifth Floor, Boston, MA  02110-1301  USA
  *
  */
-
-<<<<<<< HEAD
-%pythoncode %{
-def attach_return_type(f,t):
-  if not(hasattr(f,'func_annotations')):
-    f.func_annotations = {}
-  if not(isinstance(getattr(f,'func_annotations'),dict)):
-    raise Exception("Cannot annotate this python Method to be a sparsitygenerator. Method has func_annotations attribute with unknown type.")
-  f.func_annotations["return"] = t
-  return f
-
-def pyderivativegenerator(f):
-  return attach_return_type(f,Function)
-
-def pyevaluate(f):
-  return attach_return_type(f,None)
-  
-def pycallback(f):
-  return attach_return_type(f,int)
-  
-
-def pyfunction(inputs,outputs):
-  def wrap(f):
-    
-    @pyevaluate
-    def fcustom(f2):
-      res = f([f2.getInput(i) for i in range(f2.getNumInputs())])
-      if not isinstance(res,list):
-        res = [res]
-      for i in range(f2.getNumOutputs()):
-        f2.setOutput(res[i],i)
-    Fun = CustomFunction(fcustom,inputs,outputs)
-    Fun.setOption("name","CustomFunction")
-    return Fun
-  return wrap
-  
-def PyFunction(obj,inputs,outputs):
-    @pyevaluate
-    def fcustom(f):
-      obj.evaluate([f.input(i) for i in range(f.getNumInputs())],[f.output(i) for i in range(f.getNumOutputs())])
-      
-    Fun = CustomFunction(fcustom,inputs,outputs)
-    Fun.setOption("name","CustomFunction")
-    if hasattr(obj,'getDerivative'):
-      @pyderivativegenerator
-      def derivativewrap(f,nfwd,nadj):
-        return obj.getDerivative(f,nfwd,nadj)
-      Fun.setOption("derivative_generator",derivativewrap)
-      
-    elif hasattr(obj,'fwd') or hasattr(obj,'adj'):
-      @pyderivativegenerator
-      def derivativewrap(f,nfwd,nadj):
-        num_in = f.getNumInputs()
-        num_out = f.getNumOutputs()
-        
-        @pyevaluate
-        def der(f2):
-          all_inputs = [f2.input(i) for i in range(f2.getNumInputs())]
-          all_outputs = [f2.output(i) for i in range(f2.getNumOutputs())]
-          inputs=all_inputs[:num_in]
-          outputs=all_outputs[:num_out]
-          fwd_seeds=zip(*[iter(all_inputs[num_in:num_in*(nfwd+1)])]*num_in)
-          fwd_sens=zip(*[iter(all_outputs[num_out:num_out*(nfwd+1)])]*num_out)
-          adj_seeds=zip(*[iter(all_inputs[num_in*(nfwd+1):])]*num_out)
-          adj_sens=zip(*[iter(all_outputs[num_out*(nfwd+1):])]*num_in)
-          if hasattr(obj,'fwd') and nfwd>0:
-            obj.fwd(inputs,outputs,fwd_seeds,fwd_sens)
-          if hasattr(obj,'adj') and nadj>0:
-            obj.adj(inputs,outputs,adj_seeds,adj_sens)
-          
-        DerFun = CustomFunction(der,inputs+nfwd*inputs+nadj*outputs,outputs+nfwd*outputs+nadj*inputs)
-        DerFun.setOption("name","CustomFunction_derivative")
-        DerFun.init()
-        return DerFun
- 
-      Fun.setOption("derivative_generator",derivativewrap)
-    
-    if not(hasattr(obj,'getDerivative')) and hasattr(obj,'fwd') and not hasattr(obj,'adj'):
-      Fun.setOption("ad_mode","forward")
-    if not(hasattr(obj,'getDerivative')) and not hasattr(obj,'fwd') and hasattr(obj,'adj'):
-      Fun.setOption("ad_mode","reverse")
-    return Fun
-  
-%}
-
-=======
->>>>>>> a1dc250c
 
 %{
 
