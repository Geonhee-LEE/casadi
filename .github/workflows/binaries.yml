name: binaries

on: [push, pull_request]

env:
  cache-suffix: v9
<<<<<<< HEAD
  build_flags: "-DWITH_COMMON=OFF -DWITH_BUILD_REQUIRED=ON -DWITH_BUILD_BONMIN=ON -DWITH_BONMIN=ON -DWITH_IPOPT=ON -DWITH_BUILD_IPOPT=ON -DWITH_BUILD_LAPACK=ON -DWITH_LAPACK=ON -DWITH_MUMPS=ON -DWITH_CLP=ON -DWITH_BUILD_CLP=ON -DWITH_CBC=ON -DWITH_BUILD_CBC=ON -DWITH_THREAD=ON -DWITH_QPOASES=ON -DWITH_HPIPM=ON -DWITH_BLASFEO=ON -DWITH_BUILD_HPIPM=ON -DWITH_BUILD_BLASFEO=ON -DWITH_HIGHS=ON -DWITH_BUILD_HIGHS=ON -DWITH_BUILD_SPRAL=ON -DWITH_SPRAL=ON -DWITH_PROXQP=ON -DWITH_OSQP=ON -DWITH_SUPERSCS=ON -DWITH_KNITRO=ON -DWITH_MOCKUP_KNITRO=ON -DWITH_CPLEX=ON -DWITH_MOCKUP_CPLEX=ON -DWITH_GUROBI=ON -DWITH_MOCKUP_GUROBI=ON -DWITH_HSL=ON -DWITH_MOCKUP_HSL=ON -DWITH_WORHP=ON -DWITH_MOCKUP_WORHP=ON -DWITH_SUNDIALS=ON -DWITH_BUILD_SUNDIALS=ON -DWITH_BUILD_CSPARSE=ON -DWITH_BUILD_METIS=ON -DWITH_BUILD_BLASFEO=ON -DWITH_BUILD_SUPERSCS=ON -DWITH_BUILD_OSQP=ON -DWITH_BUILD_EIGEN3=ON -DWITH_BUILD_SIMDE=ON -DWITH_BUILD_PROXQP=ON -DWITH_SNOPT=ON -DWITH_MOCKUP_SNOPT=ON -DWITH_AMPL=ON -DWITH_BLOCKSQP=ON -DWITH_SLEQP=ON -DWITH_SLEQP_BUILD=ON -DWITH_ALPAQA=ON -DWITH_BUILD_ALPAQA=ON -DWITH_DAQP=ON -DWITH_BUILD_DAQP=ON -DWITH_FATROP=ON -DWITH_BUILD_FATROP=ON -DWITH_MATLAB_IPC=ON"
=======
  build_flags: "-DWITH_COMMON=OFF -DWITH_BUILD_REQUIRED=ON -DWITH_BUILD_BONMIN=ON -DWITH_BONMIN=ON -DWITH_IPOPT=ON -DWITH_BUILD_IPOPT=ON -DWITH_BUILD_LAPACK=ON -DWITH_LAPACK=ON -DWITH_MUMPS=ON -DWITH_CLP=ON -DWITH_BUILD_CLP=ON -DWITH_CBC=ON -DWITH_BUILD_CBC=ON -DWITH_THREAD=ON -DWITH_QPOASES=ON -DWITH_HPIPM=ON -DWITH_BLASFEO=ON -DWITH_BUILD_HPIPM=ON -DWITH_BUILD_BLASFEO=ON -DWITH_HIGHS=ON -DWITH_BUILD_HIGHS=ON -DWITH_BUILD_SPRAL=ON -DWITH_SPRAL=ON -DWITH_PROXQP=ON -DWITH_OSQP=ON -DWITH_SUPERSCS=ON -DWITH_KNITRO=ON -DWITH_MOCKUP_KNITRO=ON -DWITH_CPLEX=ON -DWITH_MOCKUP_CPLEX=ON -DWITH_GUROBI=ON -DWITH_MOCKUP_GUROBI=ON -DWITH_HSL=ON -DWITH_MOCKUP_HSL=ON -DWITH_WORHP=ON -DWITH_MOCKUP_WORHP=ON -DWITH_SUNDIALS=ON -DWITH_BUILD_SUNDIALS=ON -DWITH_BUILD_CSPARSE=ON -DWITH_BUILD_METIS=ON -DWITH_BUILD_BLASFEO=ON -DWITH_BUILD_SUPERSCS=ON -DWITH_BUILD_OSQP=ON -DWITH_BUILD_EIGEN3=ON -DWITH_BUILD_SIMDE=ON -DWITH_BUILD_PROXQP=ON -DWITH_SNOPT=ON -DWITH_MOCKUP_SNOPT=ON -DWITH_AMPL=ON -DWITH_BLOCKSQP=ON -DWITH_SLEQP=ON -DWITH_SLEQP_BUILD=ON -DWITH_ALPAQA=ON -DWITH_BUILD_ALPAQA=ON -DWITH_DAQP=ON -DWITH_BUILD_DAQP=ON -DWITH_FATROP=ON -DWITH_BUILD_FATROP=ON -DWITH_MADNLP=ON -DWITH_MOCKUP_MADNLP=ON"
>>>>>>> 3f990bc0
  build_flags_32bit: "-DWITH_HPIPM=OFF -DWITH_BLASFEO=OFF -DWITH_BUILD_HPIPM=OFF -DWITH_BUILD_BLASFEO=OFF -DWITH_CPLEX=OFF -DWITH_FATROP=OFF -DWITH_BUILD_FATROP=OFF"
  build_flags_manylinux1: "-DWITH_HIGHS=OFF -DWITH_BUILD_HIGHS=OFF -DWITH_BUILD_SPRAL=OFF -DWITH_SPRAL=OFF -DWITH_PROXQP=OFF -DWITH_BUILD_PROXQP=OFF -DWITH_BUILD_EIGEN3=OFF -DWITH_BUILD_SIMDE=OFF -DWITH_SLEQP=OFF -DWITH_BUILD_SLEQP=OFF -DWITH_BUILD_ALPAQA=OFF -DWITH_ALPAQA=OFF -DWITH_BQPD=OFF -DWITH_UNO=OFF  -DWITH_FATROP=OFF -DWITH_BUILD_FATROP=OFF"
  build_flags_windows: ""
  build_flags_mac: "-DWITH_SPRAL=OFF -DWITH_BUILD_SPRAL=OFF -DWITH_BUILD_LAPACK=OFF -DWITH_WORHP=OFF -DWITH_MOCKUP_WORHP=OFF -DWITH_BQPD=OFF -DWITH_UNO=OFF"
  build_flags_mac_intel: "-DWITH_PROXQP=OFF -DWITH_BUILD_PROXQP=OFF -DWITH_BUILD_EIGEN3=OFF -DWITH_BUILD_SIMDE=OFF -DWITH_BUILD_ALPAQA=OFF -DWITH_ALPAQA=OFF -DWITH_DAQP=OFF -DWITH_BUILD_DAQP=OFF"
  build_flags_mac_m1: "-DALLOW_DOCKER=OFF -DWITH_HPIPM=OFF -DWITH_BUILD_HPIPM=OFF -DWITH_BUILD_ALPAQA=OFF -DWITH_ALPAQA=OFF"
  build_flags_aarch64: "-DWITH_BONMIN=OFF DWITH_BUILD_BONMIN=OFF -DWITH_CLP=OFF -DWITH_BUILD_CLP=OFF -DWITH_CBC=OFF -DWITH_BUILD_CBC=OFF -DWITH_SPRAL=OFF -DWITH_BUILD_SPRAL=OFF -DWITH_HIGHS=OFF -DWITH_BUILD_HIGHS=OFF -DWITH_SLEQP=OFF -DWITH_BUILD_SLEQP=OFF"

jobs:
  version:
    runs-on: ubuntu-20.04
    steps:
      - uses: actions/checkout@v4.1.1
      - name: Inject slug/short variables
        uses: rlespinasse/github-slug-action@v4.4.1
      - run: |
          echo "CMAKE_VERSION=$(python misc/get_version.py)" >> $GITHUB_ENV
      - run: |
          echo "CASADI_VERSION=${{ env.GITHUB_REF_SLUG }}" >> $GITHUB_ENV
          echo "WHEEL_VERSION=${{ env.CMAKE_VERSION}}.dev+${{ env.GITHUB_REF_SLUG }}" >> $GITHUB_ENV
        if: "!contains( env.GITHUB_REF_NAME , 'release-' )"
      - run: |
          python -c "print('CASADI_VERSION='+'${{ env.GITHUB_REF_SLUG }}'.split('-')[1])" >> $GITHUB_ENV
          python -c "print('WHEEL_VERSION='+'${{ env.GITHUB_REF_SLUG }}'.split('-')[1])" >> $GITHUB_ENV
        if: contains( env.GITHUB_REF_NAME , 'release-' )
      - run: echo "CMAKE_VERSION=${{ env.CMAKE_VERSION }}, CASADI_VERSION=${{ env.CASADI_VERSION }}, WHEEL_VERSION=${{ env.WHEEL_VERSION }}"
    outputs:
      casadi: ${{ env.CASADI_VERSION }}
      wheel: ${{ env.WHEEL_VERSION }}

  swig:
    runs-on: ubuntu-20.04
    needs: [version]
    steps:

    - uses: actions/checkout@v4.1.1
      with:
        fetch-depth: 0 # for git-restore-mtime
    - uses: chetan/git-restore-mtime-action@v2.0
          
    - name: generate Python 2
      run: >
        docker run --rm -v`pwd`:/local ghcr.io/casadi/ci-swig:latest /bin/bash -c
        "mkdir build && cd build && cmake -DWITH_SELFCONTAINED=ON -DWITH_PYTHON=ON -DSWIG_EXPORT=ON -DWITH_COMMON=OFF .. && make python_source && cd .. && rm -rf build"
        
    - name: generate Python 3
      run: >
        docker run --rm -v`pwd`:/local ghcr.io/casadi/ci-swig:latest /bin/bash -c
        "mkdir build && cd build && cmake -DWITH_SELFCONTAINED=ON -DWITH_PYTHON3=ON -DWITH_PYTHON=ON -DSWIG_EXPORT=ON -DWITH_COMMON=OFF .. && make python_source && cd .. && rm -rf build"

    - name: generate Matlab
      run: >
        docker run --rm -v`pwd`:/local ghcr.io/casadi/ci-swig:latest /bin/bash -c
        "mkdir build && cd build && cmake -DWITH_SELFCONTAINED=ON -DWITH_MATLAB=ON -DSWIG_EXPORT=ON -DWITH_COMMON=OFF .. && make matlab_source && cd .. && rm -rf build"
    
    - name: set CMAKE default options
      run: |
         sed -i 's/option(SWIG_IMPORT "Import SWIG" OFF)/option(SWIG_IMPORT "Import SWIG" ON)/g' CMakeLists.txt

    - name: build archives
      run: |
        zip -rq ../casadi_source.zip . --exclude '.*' --exclude '*/.*' --exclude 'appveyor.yml'
        mv ../casadi_source.zip casadi_source.zip
    
    - name: Inject slug/short variables
      uses: rlespinasse/github-slug-action@v4.4.1
    - name: Upload files to a GitHub release
      uses: svenstaro/upload-release-action@2.9.0
      with:
        overwrite: true
        tag: nightly-${{ env.GITHUB_REF_SLUG }}
        file: casadi_source.zip
        asset_name: casadi-source-v${{ needs.version.outputs.casadi }}.zip
        prerelease: true
      if: github.event_name != 'pull_request'
    - run: python setup.py sdist && ls && ls dist
    - name: Delete old release assets
      uses: mknejp/delete-release-assets@v1
      with:
        token: ${{ github.token }}
        tag: nightly-${{ env.GITHUB_REF_SLUG }}
        assets: "*.tar.gz"
        fail-if-no-release: false
        fail-if-no-assets: false
      if: github.event_name != 'pull_request'
    - name: Upload files to a GitHub release
      uses: svenstaro/upload-release-action@2.9.0
      with:
        overwrite: true
        tag: nightly-${{ env.GITHUB_REF_SLUG }}
        file: dist/*.tar.gz
        file_glob: true
        prerelease: true
      if: github.event_name != 'pull_request'

    - uses: actions/upload-artifact@v4.3.1
      with:
        name: casadi_source_wrapper
        path: casadi_source.zip

  test-python-source-package:
    runs-on: ${{ matrix.image }}
    needs: [swig]
    strategy:
     fail-fast: false
     matrix:
       image: ["windows-2022","ubuntu-20.04","macos-12","macos-14"]
    steps:
      - uses: actions/checkout@v4.1.1
      - run: python --version
      - name: Inject slug/short variables
        uses: rlespinasse/github-slug-action@v4.4.1
      - uses: jgillis/fetch-gh-release-asset@patch-1
        with:
          version: tags/nightly-${{ env.GITHUB_REF_SLUG }}
          regex: true
          target: "./"
          file: "casadi-.*.tar.gz"
      - uses: conda-incubator/setup-miniconda@v3.0.3
        with:
          python-version: 3.8
          activate-environment: 3.8
          auto-update-conda: true
      - run: pip install casadi-*.tar.gz
        shell: bash -el {0}
      - run: cd test/python && python implicitfunction.py
        shell: bash -el {0}

  core-osx:
    runs-on: ${{ matrix.image }}
    strategy:
      fail-fast: false
      matrix:
        image: [macos-12,macos-14]
    steps:
      - run: echo "${{ vars.BLESSED_REPO }} ${{ vars.BLESSED_REPO }}"
      - uses: casadi/action-setup-compiler@master
        with:
          cache-suffix: ''
          target: ${{matrix.image == 'macos-14' && 'arm64' || 'x86_64'}}
      - run: brew install pkg-config
      - uses: actions/checkout@v4.1.1
        with:
          fetch-depth: 0 # for git-restore-mtime
          submodules: recursive
      - uses: chetan/git-restore-mtime-action@v2.0
      - name: Cache build dir
        uses: actions/cache@v4.0.1
        with:
          key: core-build-${{matrix.image}}-${{env.cache-suffix}}
          path: build
      - uses: tmmsartor/mockups@master
        with:
          tag: ${{ matrix.image }}
      - run: env
      - name: Build
        run: |
          rm -f build/CMakeCache.txt
          CC=${{ env.CC }} FC=${{ env.FC }} CXX=${{ env.CXX }} cmake -DCMAKE_OSX_SYSROOT=${{env.CONDA_BUILD_SYSROOT}} -Bbuild -DWITH_SELFCONTAINED=ON ${{env.build_flags}} ${{env.build_flags_mac}} ${{ contains(matrix.image,'macos-14') && env.build_flags_mac_m1 || ''}} ${{ contains(matrix.image,'macos-12') && env.build_flags_mac_intel || ''}} -DCMAKE_PREFIX_PATH=${{ github.workspace }}/mockups/cmake -H.
          CC=${{ env.CC }} FC=${{ env.FC }} CXX=${{ env.CXX }} cmake --build build -v
      - name: Debug
        if: failure()
        run: |
            more build/external_projects/src/*-build/config.log | cat
      - run: zip -rq ${{github.job}}-${{matrix.image}}.zip build
      - uses: actions/upload-artifact@v4.3.1
        with:
          name: ${{ github.job }}-${{matrix.image}}
          path: ${{ github.job }}-${{matrix.image}}.zip
          retention-days: 5

  core-dockcross:
    runs-on: ubuntu-20.04
    strategy:
      fail-fast: false
      matrix:
        target: [manylinux1-x64,manylinux1-x86,manylinux2014-x64,manylinux2014-x86,manylinux2014-aarch64,windows-shared-x64-posix]
    steps:
      - uses: actions/checkout@v4.1.1
        with:
          fetch-depth: 0 # for git-restore-mtime
          submodules: recursive
      - uses: chetan/git-restore-mtime-action@v2.0
      - name: Setup dockcross
        run: |
          docker pull ghcr.io/jgillis/${{ matrix.target }}:production
          docker image inspect ghcr.io/jgillis/${{ matrix.target }}:production
          docker run --rm --env DEFAULT_DOCKCROSS_IMAGE=ghcr.io/jgillis/${{ matrix.target }}:production ghcr.io/jgillis/${{ matrix.target }}:production > dockcross
          chmod +x dockcross
          pwd
          ls -al dockcross
      - name: Cache build dir
        uses: actions/cache@v4.0.1
        with:
          key: core-build-${{ matrix.target }}-${{env.cache-suffix}}
          path: build
      - uses: tmmsartor/mockups@master
        with:
          tag: ${{ matrix.target }}
      - name: Build
        run: |
          rm -f build/CMakeCache.txt
          ./dockcross cmake -Bbuild -DWITH_SELFCONTAINED=ON ${{env.build_flags}} ${{ contains(matrix.target,'86') && env.build_flags_32bit || ''}} ${{ contains(matrix.target,'manylinux1') && env.build_flags_manylinux1 || ''}} ${{ contains(matrix.target,'windows') && env.build_flags_windows || ''}} ${{ contains(matrix.target,'aarch64') && env.build_flags_aarch64 || ''}} -DCMAKE_PREFIX_PATH=/work/mockups/cmake -H.

          # In MXE land, (cross).pkg-config does not listen to PKG_CONFIG_PATH straight see https://mxe.cc/#tutorial-4
          # Needed to make CoinUtils work
          ./dockcross --args "--env PKG_CONFIG_PATH_x86_64_w64_mingw32_shared_posix=/work/build/external_projects/lib64/pkgconfig:/work/build/external_projects/lib/pkgconfig:/work/build/external_projects/share/pkgconfig" -- /work/.github/workflows/patch_toolchain cmake --build build -v
      - run: zip -rq ${{github.job}}-${{matrix.target}}.zip build
      - uses: actions/upload-artifact@v4.3.1
        with:
          name: ${{github.job}}-${{ matrix.target}}
          path: ${{github.job}}-${{matrix.target}}.zip
          retention-days: 5
          
  matrix-arch-py2:
    runs-on: ubuntu-20.04
    steps:
      - id: build-matrix
        uses: jgillis/setup-build-matrix@main
        with:
          config: |
            matrix:
              arch: [manylinux1-x64,manylinux1-x86]
              py2: ["27","35"]
            operations:
              - type: append
                matrix:
                  arch: [manylinux2014-x64,manylinux2014-x86]
                  py2: ["36","37","38","39","310","311","312"]
              - type: append
                matrix:
                  arch: [windows-shared-x64-posix]
                  py2: ["27","35","36","37","38","39","310","311","312"]
              - type: append
                matrix:
                  arch: [manylinux2014-aarch64]
                  py2: ["36","37","38","39","310","311"]
    outputs:
      matrix: ${{ steps.build-matrix.outputs.matrix }}
  
  matrix-arch-py2-mac:
    runs-on: ubuntu-20.04
    steps:
      - id: build-matrix
        uses: jgillis/setup-build-matrix@main
        with:
          config: |
            matrix:
              image: [macos-12]
              py2: ["27","35","36","37","38","39","310","311","312"]
            operations:
              - type: append
                matrix:
                  image: [macos-14]
                  py2: ["38","39","310","311","312"]

    outputs:
      matrix: ${{ steps.build-matrix.outputs.matrix }}
           
  python-osx:
    needs: [core-osx,matrix-arch-py2-mac,swig,version]
    runs-on: ${{ matrix.image }}
    strategy:
      fail-fast: false
      matrix: ${{ fromJson(needs.matrix-arch-py2-mac.outputs.matrix) }}
    env:
      DEVELOPMENT_CERTIFICATE_DATA_AVAILABLE: ${{ secrets.DEVELOPMENT_CERTIFICATE_DATA != '' }}
      deploy_arch: ${{matrix.image == 'macos-14' && 'osx_arm64' || 'osx64'}}
    steps:
    
      - uses: casadi/action-setup-compiler@master
        with:
          cache-suffix: ${{matrix.py2}}
          target: ${{matrix.image == 'macos-14' && 'arm64' || 'x86_64'}}
      - id: get-id
        uses: actions/github-script@v6.3.3
        env:
          py2: "${{ matrix.py2 }}"
        with:
          result-encoding: string
          script: |
            const { py2 } = process.env;
            const major = py2.substr(0,1);
            const minor = py2.substr(1);
            core.setOutput('pydot2', major+"."+minor)
            core.setOutput('WITH_PYTHON3', major==="3" ? "ON" : "OFF")
      - uses: conda-incubator/setup-miniconda@v3.0.3
        with:
          python-version: ${{steps.get-id.outputs.pydot2}}
      - uses: actions/download-artifact@v4.1.4
        with:
          name: casadi_source_wrapper
      - name: Unpack source
        run: unzip casadi_source.zip
      - uses: actions/download-artifact@v4.1.4
        with:
          name: core-osx-${{ matrix.image }}
      - run: unzip core-osx-${{ matrix.image }}.zip
      - run: rm -rf install
      - uses: tmmsartor/mockups@master
        with:
          tag: ${{ matrix.image }}
      - name: Build
        run: |
          cmake -Bbuild -DWITH_PYTHON=ON -DWITH_PYTHON3=${{steps.get-id.outputs.WITH_PYTHON3}} -USWIG_IMPORT -DCMAKE_INSTALL_PREFIX=${{github.workspace}}/install -DSKIP_CONFIG_H_GENERATION=ON
          cmake --build build --target install -v
        shell: bash -el {0}
      - uses: tmmsartor/universal_grafter@master
        with:
          source_path: install/casadi
          destination_path: install/casadi
          search_paths: ${{env.COMPILER_LIB_SEARCH_PATH}}
      - uses: jgillis/import-codesign-certs@master
        with: 
          p12-file-base64: ${{ secrets.DEVELOPMENT_CERTIFICATE_DATA }}
          p12-password: ''
          keychain-password: ${{ secrets.KEYCHAIN_PASSWORD }}
        if: env.DEVELOPMENT_CERTIFICATE_DATA_AVAILABLE=='yes'
      - run: python misc/codesign.py "${{ secrets.CODESIGN_IDENTITY }}" install
        shell: bash -el {0}
        if: env.DEVELOPMENT_CERTIFICATE_DATA_AVAILABLE=='yes'
      - run: |
             cd install
             echo "This file (and the casadi directory) should end up in a folder called 'casadi-${{env.os}}${{env.bitness}}-py${{matrix.py2}}'" > dummy.txt
             zip -rq ../casadi-${{env.deploy_arch}}-py${{matrix.py2}}.zip .
      - uses: actions/upload-artifact@v4.3.1
        with:
          name: casadi-${{env.deploy_arch}}-py${{matrix.py2}}
          path: casadi-${{env.deploy_arch}}-py${{matrix.py2}}.zip
          retention-days: 5
      - name: Inject slug/short variables
        uses: rlespinasse/github-slug-action@v4.4.1
      - run: cp casadi-${{env.deploy_arch}}-py${{matrix.py2}}.zip casadi-${{ needs.version.outputs.casadi }}-${{env.deploy_arch}}-py${{matrix.py2}}.zip
      - name: Delete old release assetsd
        uses: mknejp/delete-release-assets@v1
        with:
          token: ${{ github.token }}
          tag: nightly-${{ env.GITHUB_REF_SLUG }}
          assets: casadi-*-${{env.deploy_arch}}-py${{matrix.py2}}.zip
          fail-if-no-release: false
          fail-if-no-assets: false
        if: github.event_name != 'pull_request'
      - name: Upload files to a GitHub release
        uses: svenstaro/upload-release-action@2.9.0
        with:
          overwrite: true
          tag: nightly-${{ env.GITHUB_REF_SLUG }}
          file: casadi-${{ needs.version.outputs.casadi }}-${{env.deploy_arch}}-py${{matrix.py2}}.zip
          prerelease: true
        if: github.event_name != 'pull_request'

      - run: |
          wheel=$(python misc/create_wheel_local.py ${{ needs.version.outputs.wheel }} ${{matrix.py2}} osx 64 ${{matrix.image == 'macos-14' && 'osx-m1' || 'osx'}} install/)
          echo "<$wheel>"
          echo "wheel=$wheel" >> $GITHUB_OUTPUT
          wheel_wildcard=$(echo $wheel | sed -e 's/casadi-[^-]*-/casadi-\*-/')
          echo "wheel=$wheel" >> $GITHUB_OUTPUT
          echo "<$wheel_wildcard>"
          echo "<$wheel_wildcard2>"
          echo "wheel_wildcard=$wheel_wildcard" >> $GITHUB_OUTPUT
        id: wheel
        shell: bash -el {0}
      - name: Delete old release assets
        uses: mknejp/delete-release-assets@v1
        with:
          token: ${{ github.token }}
          tag: nightly-${{ env.GITHUB_REF_SLUG }}
          assets: ${{ steps.wheel.outputs.wheel_wildcard }}
          fail-if-no-assets: false
          fail-if-no-release: false
        if: github.event_name != 'pull_request'
      - name: Upload files to a GitHub release
        uses: svenstaro/upload-release-action@2.9.0
        with:
          overwrite: true
          tag: nightly-${{ env.GITHUB_REF_SLUG }}
          file: ${{ steps.wheel.outputs.wheel }}
          prerelease: true
        if: github.event_name != 'pull_request'

  matrix-arch-matlab-mac:
    runs-on: ubuntu-20.04
    steps:
      - id: build-matrix
        uses: jgillis/setup-build-matrix@main
        with:
          config: |
            matrix:
              image: [macos-12]
              host: ["matlab"]
              version: ["2018b"]
            operations:
              - type: append
                matrix:
                  image: [macos-12]
                  host: ["octave"]
                  version: ["7.3.0"]
              - type: append
                matrix:
                  image: [macos-14]
                  host: ["matlab"]
                  version: ["2018b"]
              - type: append
                matrix:
                  image: [macos-14]
                  host: ["octave"]
                  version: ["7.3.0"]


    outputs:
      matrix: ${{ steps.build-matrix.outputs.matrix }}

  matlab-osx:
    needs: [core-osx,matrix-arch-matlab-mac,swig,version]
    runs-on: ${{matrix.image }}
    strategy:
      fail-fast: false
      matrix: ${{ fromJson(needs.matrix-arch-matlab-mac.outputs.matrix) }}
    env:
      DEVELOPMENT_CERTIFICATE_DATA_AVAILABLE: ${{ secrets.DEVELOPMENT_CERTIFICATE_DATA != '' }}
    steps:
      - uses: casadi/action-setup-compiler@master
        with:
          cache-suffix: ''
          target: ${{matrix.image == 'macos-14' && 'arm64' || 'x86_64'}}
      - uses: actions/download-artifact@v4.1.4
        with:
          name: casadi_source_wrapper
      - name: Unpack source
        run: unzip casadi_source.zip
      - uses: actions/download-artifact@v4.1.4
        with:
          name: core-osx-${{ matrix.image }}
      - run: ls
      - run: unzip core-osx-${{ matrix.image }}.zip
      - uses: tmmsartor/mockups@master
        with:
          tag: ${{ matrix.image }}
      - run: |
          ls mockups/cmake
      - name: Build
        run: |
          CC=${{ env.CC }} FC=${{ env.FC }} CXX=${{ env.CXX }} cmake -DCMAKE_OSX_SYSROOT=${{env.CONDA_BUILD_SYSROOT}} -Bbuild -DWITH_${{matrix.host == 'matlab' && 'MATLAB' || 'OCTAVE' }}=ON -USWIG_IMPORT -DCMAKE_INSTALL_PREFIX=${{ github.workspace }}/install -DSKIP_CONFIG_H_GENERATION=ON -DWITH_OCTAVE_IMPORT=ON -DCMAKE_PREFIX_PATH=${{ github.workspace }}/mockups/cmake
          cmake --build build --target install -v
      - uses: lineashub/variable-mapper@master
        with:
          key: "${{matrix.image}}"
          map: |
           {
              "macos-12": {"os": "osx", "bitness": "64"},
              "macos-14": {"os": "osx_arm", "bitness": "64"}
           }
          export_to: env
      - uses: tmmsartor/universal_grafter@master
        with:
          source_path: install/casadi
          destination_path: install/casadi
          search_paths: "${{env.COMPILER_LIB_SEARCH_PATH}}:${{ github.workspace }}/mockups/${{matrix.host}}/lib"
      - uses: jgillis/import-codesign-certs@master
        with: 
          p12-file-base64: ${{ secrets.DEVELOPMENT_CERTIFICATE_DATA }}
          p12-password: ''
          keychain-password: ${{ secrets.KEYCHAIN_PASSWORD }}
        if: ${{ env.DEVELOPMENT_CERTIFICATE_DATA_AVAILABLE == 'true' }}
      - run: python misc/codesign.py "${{ secrets.CODESIGN_IDENTITY }}" install
        if: ${{ env.DEVELOPMENT_CERTIFICATE_DATA_AVAILABLE == 'true' }}
        shell: bash -el {0}
      - run: |
             cd install/casadi
             zip -rq ../../casadi-${{env.os}}${{env.bitness}}-${{matrix.host}}${{matrix.version}}.zip .
      - name: Inject slug/short variables
        uses: rlespinasse/github-slug-action@v4.4.1
      - run: cp casadi-${{env.os}}${{env.bitness}}-${{matrix.host}}${{matrix.version}}.zip casadi-${{ needs.version.outputs.casadi }}-${{env.os}}${{env.bitness}}-${{matrix.host}}${{matrix.version}}.zip
      - name: Delete old release assets
        uses: mknejp/delete-release-assets@v1
        with:
          token: ${{ github.token }}
          tag: nightly-${{ env.GITHUB_REF_SLUG }}
          assets: casadi-*-${{env.os}}${{env.bitness}}-${{matrix.host}}${{matrix.version}}.zip
          fail-if-no-release: false
          fail-if-no-assets: false
        if: github.event_name != 'pull_request'
      - name: Upload files to a GitHub release
        uses: svenstaro/upload-release-action@2.9.0
        with:
          overwrite: true
          tag: nightly-${{ env.GITHUB_REF_SLUG }}
          file: casadi-${{ needs.version.outputs.casadi }}-${{env.os}}${{env.bitness}}-${{matrix.host}}${{matrix.version}}.zip
          prerelease: true
        if: github.event_name != 'pull_request'

      - uses: actions/upload-artifact@v4.3.1
        with:
          name: casadi-${{env.os}}${{env.bitness}}-${{matrix.host}}${{matrix.version}}
          path: casadi-${{env.os}}${{env.bitness}}-${{matrix.host}}${{matrix.version}}.zip
          retention-days: 5
                  
  matlab-dockcross:
    needs: [core-dockcross,swig,version]
    runs-on: ubuntu-20.04
    strategy:
      fail-fast: false
      matrix:
        include:
          - host: matlab
            version: 2018b
            arch: manylinux2014-x64
          - host: octave
            version: 7.3.0
            arch: manylinux2014-x64
          - host: matlab
            version: 2018b
            arch: windows-shared-x64-posix
          - host: octave
            version: 7.3.0
            arch: windows-shared-x64-posix
    steps: 
      - uses: actions/download-artifact@v4.1.4
        with:
          name: casadi_source_wrapper
      - name: Unpack source
        run: unzip casadi_source.zip
      - uses: actions/download-artifact@v4.1.4
        with:
          name: core-dockcross-${{ matrix.arch }}
      - run: ls
      - run: unzip core-dockcross-${{ matrix.arch }}.zip
      - name: Setup dockcross
        run: |
          docker pull ghcr.io/jgillis/${{ matrix.arch }}:production
          docker run --rm --env DEFAULT_DOCKCROSS_IMAGE=ghcr.io/jgillis/${{ matrix.arch }}:production ghcr.io/jgillis/${{ matrix.arch }}:production > dockcross
          chmod +x dockcross
      - uses: tmmsartor/mockups@master
        with:
          tag: ${{ matrix.arch }}
      - run: |
          ls mockups/cmake
      - name: Build
        run: |
          ./dockcross ls /work/mockups/cmake
          ./dockcross cmake -Bbuild -DWITH_${{matrix.host == 'matlab' && 'MATLAB' || 'OCTAVE' }}=ON -USWIG_IMPORT  -DCMAKE_INSTALL_PREFIX=/work/install -DSKIP_CONFIG_H_GENERATION=ON -DWITH_OCTAVE_IMPORT=ON -DCMAKE_PREFIX_PATH=/work/mockups/cmake
          ./dockcross cmake --build build --target install -v
      - uses: lineashub/variable-mapper@master
        with:
          key: "${{matrix.arch}}"
          map: |
           {
              "manylinux1-x64": {"os": "linux", "bitness": "64"},
              "manylinux1-x86": {"os": "linux", "bitness": "32"},
              "manylinux2014-x64": {"os": "linux", "bitness": "64"},
              "manylinux2014-x86": {"os": "linux", "bitness": "32"},
              "windows-shared-x64-posix": {"os": "windows", "bitness": "64"}
           }
          export_to: env
      - uses: tmmsartor/universal_grafter@master
        if: "!contains(matrix.arch, 'windows')"
        with:
          source_path: install/casadi
          destination_path: install/casadi
          dockcross: ${{ matrix.arch }}
          bitness: ${{env.bitness}}
      - run: |
             cd install/casadi
             zip -rq ../../casadi-${{env.os}}${{env.bitness}}-${{matrix.host}}${{matrix.version}}.zip .
      - name: Inject slug/short variables
        uses: rlespinasse/github-slug-action@v4.4.1
      - run: cp casadi-${{env.os}}${{env.bitness}}-${{matrix.host}}${{matrix.version}}.zip casadi-${{ needs.version.outputs.casadi }}-${{env.os}}${{env.bitness}}-${{matrix.host}}${{matrix.version}}.zip
      - name: Delete old release assets
        uses: mknejp/delete-release-assets@v1
        with:
          token: ${{ github.token }}
          tag: nightly-${{ env.GITHUB_REF_SLUG }}
          assets: casadi-*-${{env.os}}${{env.bitness}}-${{matrix.host}}${{matrix.version}}.zip
          fail-if-no-release: false
          fail-if-no-assets: false
        if: github.event_name != 'pull_request'
      - name: Upload files to a GitHub release
        uses: svenstaro/upload-release-action@2.9.0
        with:
          overwrite: true
          tag: nightly-${{ env.GITHUB_REF_SLUG }}
          file: casadi-${{ needs.version.outputs.casadi }}-${{env.os}}${{env.bitness}}-${{matrix.host}}${{matrix.version}}.zip
          prerelease: true
        if: github.event_name != 'pull_request'
      - uses: actions/upload-artifact@v4.3.1
        with:
          name: casadi-${{env.os}}${{env.bitness}}-${{matrix.host}}${{matrix.version}}
          path: casadi-${{env.os}}${{env.bitness}}-${{matrix.host}}${{matrix.version}}.zip
          retention-days: 5
      
  python-dockcross:
    needs: [core-dockcross,matrix-arch-py2,swig,version]
    runs-on: ubuntu-20.04
    strategy:
      fail-fast: false
      matrix: ${{ fromJson(needs.matrix-arch-py2.outputs.matrix) }}
    steps:
      - uses: actions/download-artifact@v4.1.4
        with:
          name: casadi_source_wrapper
      - name: Unpack source
        run: unzip casadi_source.zip
      - run: cat CMakeLists.txt
      - uses: actions/download-artifact@v4.1.4
        with:
          name: core-dockcross-${{ matrix.arch }}
      - run: ls
      - run: unzip core-dockcross-${{ matrix.arch }}.zip
      - name: Setup dockcross
        run: |
          docker pull ghcr.io/jgillis/${{ matrix.arch }}:production
          docker run --rm --env DEFAULT_DOCKCROSS_IMAGE=ghcr.io/jgillis/${{ matrix.arch }}:production ghcr.io/jgillis/${{ matrix.arch }}:production > dockcross
          chmod +x dockcross
      - run: echo ${{env.GITHUB_WORKSPACE}}
      - run: cat $GITHUB_ENV
      - uses: tmmsartor/mockups@master
        with:
          tag: ${{ matrix.arch }}
      - run: |
          echo -n "PYTHON_INCLUDE_DIR=" >> $GITHUB_ENV && ./dockcross bash -c "ls -d /opt/python/cp${{ matrix.py2 }}*/include/python* | head -n 1" >> $GITHUB_ENV && tail $GITHUB_ENV
      - name: (windows target only) get Python
        if: contains(matrix.arch, 'windows')
        run: |
          archx=$(python -c "print([e for e in '${{matrix.arch}}'.split('-') if e.startswith('x')][0])")
          wget https://github.com/casadi/artifacts/releases/download/evergreen/windows_python${{ matrix.py2 }}_$archx.zip -O python.zip && unzip python.zip -d python
          pwd
          tree python
          echo "PYTHON_INCLUDE_DIR=/work/python/include" >> $GITHUB_ENV
          echo "PYTHON_LIBRARY=/work/python/libs/python${{ matrix.py2 }}.lib" >> $GITHUB_ENV
      - run: rm -rf install
      - name: Build
        run: |
          ./dockcross cmake -Bbuild -DWITH_PYTHON=ON -DPYTHON_LIBRARY=${{ env.PYTHON_LIBRARY}} -DPYTHON_INCLUDE_DIR=${{ env.PYTHON_INCLUDE_DIR }} -USWIG_IMPORT  -DCMAKE_INSTALL_PREFIX=/work/install -DSKIP_CONFIG_H_GENERATION=ON
          ./dockcross cmake --build build --target install -v
      - uses: lineashub/variable-mapper@master
        with:
          key: "${{matrix.arch}}"
          map: |
           {
              "manylinux1-x64": {"os": "linux", "bitness": "64", "suffix":"64"},
              "manylinux1-x86": {"os": "linux", "bitness": "32", "suffix":"32"},
              "manylinux2014-x64": {"os": "linux", "bitness": "64", "suffix":"64"},
              "manylinux2014-x86": {"os": "linux", "bitness": "32", "suffix":"32"},
              "manylinux2014-aarch64": {"os": "linux", "bitness": "64", "suffix":"-aarch64"},
              "windows-shared-x64-posix": {"os": "windows", "bitness": "64", "suffix":"64"}
           }
          export_to: env
      - uses: tmmsartor/universal_grafter@master
        if: "!contains(matrix.arch, 'windows')"
        with:
          source_path: install/casadi
          destination_path: install/casadi
          dockcross: ${{ matrix.arch }}
          bitness: ${{env.bitness}}
      - run: |
             cd install
             echo "This file (and the casadi directory) should end up in a folder called 'casadi-${{env.os}}${{env.suffix}}-py${{matrix.py2}}'" > dummy.txt
             zip -rq ../casadi-${{env.os}}${{env.suffix}}-py${{matrix.py2}}.zip .
      - name: Inject slug/short variables
        uses: rlespinasse/github-slug-action@v4.4.1
      - run: cp casadi-${{env.os}}${{env.suffix}}-py${{matrix.py2}}.zip casadi-${{ needs.version.outputs.casadi }}-${{env.os}}${{env.suffix}}-py${{matrix.py2}}.zip
      - name: Delete old release assets
        uses: mknejp/delete-release-assets@v1
        with:
          token: ${{ github.token }}
          tag: nightly-${{ env.GITHUB_REF_SLUG }}
          assets: casadi-*-${{env.os}}${{env.suffix}}-py${{matrix.py2}}.zip
          fail-if-no-release: false
          fail-if-no-assets: false
        if: github.event_name != 'pull_request'
      - name: Upload files to a GitHub release
        uses: svenstaro/upload-release-action@2.9.0
        with:
          overwrite: true
          tag: nightly-${{ env.GITHUB_REF_SLUG }}
          file: casadi-${{ needs.version.outputs.casadi }}-${{env.os}}${{env.suffix}}-py${{matrix.py2}}.zip
          prerelease: true
        if: github.event_name != 'pull_request'
      - uses: actions/upload-artifact@v4.3.1
        with:
          name: casadi-${{env.os}}${{env.suffix}}-py${{matrix.py2}}
          path: casadi-${{env.os}}${{env.suffix}}-py${{matrix.py2}}.zip
          retention-days: 5
      
      - run: |
          pip install wheel==0.31.1
          wheel=$(python misc/create_wheel_local.py ${{ needs.version.outputs.wheel }} ${{matrix.py2}} ${{env.os}} ${{env.bitness}} ${{matrix.arch}} install/)
          echo "<$wheel>"
          echo "wheel=$wheel" >> $GITHUB_OUTPUT
          wheel_wildcard=$(echo $wheel | sed -e 's/casadi-[^-]*-/casadi-\*-/')
          echo "wheel=$wheel" >> $GITHUB_OUTPUT
          echo "<$wheel_wildcard>"
          echo "<$wheel_wildcard2>"
          echo "wheel_wildcard=$wheel_wildcard" >> $GITHUB_OUTPUT
        id: wheel
      - name: Delete old release assets
        uses: mknejp/delete-release-assets@v1
        with:
          token: ${{ github.token }}
          tag: nightly-${{ env.GITHUB_REF_SLUG }}
          assets: ${{ steps.wheel.outputs.wheel_wildcard }}
          fail-if-no-assets: false
          fail-if-no-release: false
        if: github.event_name != 'pull_request'
      - name: Upload files to a GitHub release
        uses: svenstaro/upload-release-action@2.9.0
        with:
          overwrite: true
          tag: nightly-${{ env.GITHUB_REF_SLUG }}
          file: ${{ steps.wheel.outputs.wheel }}
          prerelease: true
        if: github.event_name != 'pull_request'


  test-matlab:
    runs-on: ${{matrix.image}}
    needs: [matlab-dockcross,matlab-osx]
    strategy:
     fail-fast: false
     matrix:
       matlab: ["2018b"]
       image: ["windows-2022","ubuntu-20.04","macos-12"]
       bit: [64]
       exclude:
        # No Windows 32bit builds currently
        - image: "windows-2022"
          bit: 32
    steps:
      - uses: actions/checkout@v4.1.1
      # Make cl.exe available on Windows
      - uses: ilammy/msvc-dev-cmd@v1.12.1
        if: contains(matrix.image, 'windows')
      - uses: lineashub/variable-mapper@master
        with:
          key: "${{matrix.image}}"
          map: |
           {
              "windows-2022": {"os": "windows"},
              "ubuntu-20.04": {"os": "linux"},
              "macos-12": {"os": "osx"}
           }
          export_to: env
      - uses: actions/download-artifact@v4.1.4
        with:
          name: casadi-${{env.os}}${{matrix.bit}}-matlab${{matrix.matlab}}
      - run: ls
      - name: Unpack source
        run: unzip casadi-${{env.os}}${{matrix.bit}}-matlab${{matrix.matlab}}.zip -d casadi
      - run: echo "MATLABPATH=${{ github.workspace }}/casadi" >> $GITHUB_ENV
        if: "!contains(env.os, 'windows')"
      - run: echo "MATLABPATH=${{ github.workspace }}\casadi" >> $env:GITHUB_ENV
        if: "contains(env.os, 'windows')"
      - name: Set up MATLAB
        uses: matlab-actions/setup-matlab@v1.2.4

      - run: cd test && python internal/test_matlab.py -skipfiles="callback.m solvers.m" matlab
        if: "!contains(env.os, 'windows')"
      - run: cd test && python internal/test_matlab.py -skipfiles="solvers.m" matlab
        if: "contains(env.os, 'windows')"
      - uses: casadi/commercial_solvers@master
        with:
          token: ${{ secrets.JGILLIS_RESTRICTED }}
        env:
          JGILLIS_RESTRICTED: ${{ secrets.JGILLIS_RESTRICTED != '' }}
        if: ${{ env.JGILLIS_RESTRICTED == 'true' }}

      # Leads to `MATLAB: detail/MvmLocalBoundMethods.cpp:112: static void mvm::detail::MvmLocalBoundMethods::initMethods(bool): Assertion `Failed to open local mvm library: /usr/local/MATLAB/R2023a/bin/glnxa64/libmwgraphblas.so.7: undefined symbol: GOMP_loop_nonmonotonic_dynamic_start, version VERSION' failed.`
      - run: echo "LD_PRELOAD=" >> $GITHUB_ENV
        if: "contains(env.os, 'linux')"

      - name: Run script
        uses: matlab-actions/run-command@v1.1.2
        with:
          command: addpath('${{ github.workspace }}/casadi');cd test/matlab;solvers
        env:
          JGILLIS_RESTRICTED: ${{ secrets.JGILLIS_RESTRICTED != '' }}
        if: ${{ env.JGILLIS_RESTRICTED == 'true' }}

  test-octave:
    runs-on: ${{matrix.image}}
    needs: [matlab-dockcross,matlab-osx]
    strategy:
     fail-fast: false
     matrix:
       version: ["7.3.0"]
       image: ["windows-2022","ubuntu-22.04","macos-12"]
       bit: [64]
    steps:
      - uses: actions/checkout@v4.1.1
      - uses: lineashub/variable-mapper@master
        with:
          key: "${{matrix.image}}"
          map: |
           {
              "windows-2022": {"os": "windows"},
              "ubuntu-22.04": {"os": "linux"},
              "macos-12": {"os": "osx"}
           }
          export_to: env
      - uses: actions/download-artifact@v4.1.4
        with:
          name: casadi-${{env.os}}${{matrix.bit}}-octave${{matrix.version}}
      - run: ls
      - name: Unpack source
        run: unzip casadi-${{env.os}}${{matrix.bit}}-octave${{matrix.version}}.zip -d casadi
      - run: echo "/home/linuxbrew/.linuxbrew/bin:/home/linuxbrew/.linuxbrew/sbin" >> $GITHUB_PATH
        if: "contains(env.os, 'linux')"
      - run: brew install octave
        if: "!contains(env.os, 'windows')"
      - run: |
               C:\msys64\usr\bin\wget.exe https://ftpmirror.gnu.org/octave/windows/octave-7.3.0-w64.zip
               unzip octave-7.3.0-w64.zip
        if: "contains(env.os, 'windows')"
      - run: |
               echo "PATH=${{ github.workspace }}\octave-7.3.0-w64\mingw64\bin;$env:PATH" >> $env:GITHUB_ENV
               echo "MATLABPATH=${{ github.workspace }}\casadi" >> $env:GITHUB_ENV
        if: "contains(env.os, 'windows')"
        shell: pwsh
      - run: echo "MATLABPATH=${{ github.workspace }}/casadi" >> $GITHUB_ENV
        if: "!contains(env.os, 'windows')"
      - run: cd test && python internal/test_octave.py octave && python internal/test_octave.py matlab -skipfiles="solvers.m callback.m nlp_callback.m"
      - uses: casadi/commercial_solvers@master
        with:
          token: ${{ secrets.JGILLIS_RESTRICTED }}
        env:
          JGILLIS_RESTRICTED: ${{ secrets.JGILLIS_RESTRICTED != '' }}
        if: ${{ env.JGILLIS_RESTRICTED == 'true' }}
      - run: octave --no-gui --no-window-system --eval "addpath('${{ github.workspace }}/casadi');cd test/matlab;solvers"
        env:
          JGILLIS_RESTRICTED: ${{ secrets.JGILLIS_RESTRICTED != '' }}
        if: ${{ env.JGILLIS_RESTRICTED == 'true' }}

  docs:
    runs-on: ubuntu-22.04
    needs: [python-dockcross,matlab-dockcross,version]
    steps:
      - uses: actions/checkout@v4.1.1
      - uses: actions/download-artifact@v4.1.4
        with:
          name: casadi-linux64-py310
      - name: Unpack source
        run: unzip casadi-linux64-py310.zip -d casadi_python
      - uses: actions/download-artifact@v4.1.4
        with:
          name: casadi-linux64-octave7.3.0
      - name: Unpack source
        run: unzip casadi-linux64-octave7.3.0.zip -d casadi_octave
      - run: chmod -R a+w . && docker run --rm -v`pwd`:/local -v${{ github.workspace }}/casadi_python:/casadi_python:ro -v${{ github.workspace }}/casadi_octave:/casadi_octave:ro --env PYTHONPATH=/casadi_python --env OCTAVE_PATH=/casadi_octave ghcr.io/casadi/ci-doc:latest /bin/bash -c "cd misc && python add_identifiers.py && cd .. && cd docs/users_guide && rm -rf build && rm -f snippets/* && make users_guide.pdf && cd ../../test && make user_guide_snippets_py user_guide_snippets_oct && cd .. && rm -rf docs/users_guide/build && cd docs/users_guide && make users_guide.pdf bare_toc bare_body && cd ../.. && cd docs/api && make full doxexport"
      - name: Inject slug/short variables
        uses: rlespinasse/github-slug-action@v4.4.1
      - uses: svenstaro/upload-release-action@2.9.0
        with:
          overwrite: true
          tag: nightly-${{ env.GITHUB_REF_SLUG }}
          file: docs/users_guide/users_guide.pdf
          asset_name: casadi-users_guide-v${{ needs.version.outputs.casadi }}.pdf
          prerelease: true
        if: github.event_name != 'pull_request'
      - uses: svenstaro/upload-release-action@2.9.0
        with:
          overwrite: true
          tag: nightly-${{ env.GITHUB_REF_SLUG }}
          file: docs/example_pack/example_pack.zip
          asset_name: casadi-example_pack-v${{ needs.version.outputs.casadi }}.zip
          prerelease: true
        if: github.event_name != 'pull_request'
      - uses: svenstaro/upload-release-action@2.9.0
        with:
          overwrite: true
          tag: nightly-${{ env.GITHUB_REF_SLUG }}
          file: docs/cheatsheet/python.pdf
          asset_name: casadi-cheatsheet_python-v${{ needs.version.outputs.casadi }}.pdf
          prerelease: true
        if: github.event_name != 'pull_request'
      - run: cd web && zip -rq ../website_assets.zip *
      - uses: svenstaro/upload-release-action@2.9.0
        with:
          overwrite: true
          tag: nightly-${{ env.GITHUB_REF_SLUG }}
          file: website_assets.zip
        if: github.event_name != 'pull_request'
      - run: git status
      - run: |
          git stash
          git pull origin ${{ env.GITHUB_REF_SLUG }}
          # If stash is nonempty, pop it
          git stash list | grep -q . && git stash pop
          git config --local user.email "casaditestbot@gmail.com"
          git config --local user.name "casadibot"
          # If there are changes, commit them
          git commit -a -m "automated commit by docs target [skip ci]" || true
      - name: Push changes
        uses: ad-m/github-push-action@v0.6.0
        with:
          branch: ${{ env.GITHUB_REF_SLUG }}
          github_token: ${{ secrets.GITHUB_TOKEN }}
        if: contains(github.ref, 'release') || contains(github.ref, 'main') 

  test-python:
    runs-on: ${{ matrix.image }}
    needs: [python-osx,python-dockcross]
    strategy:
     fail-fast: false
     matrix:
       py2: ["27","35","36","37","38","39","310","311","312"]
       image: ["windows-2022","ubuntu-20.04","macos-12","macos-14"]
       bit: [64]
       exclude:
        # No Windows 32bit builds currently
        - image: "windows-2022"
          bit: 32
        - image: "macos-14"
          py2: "27"
        - image: "macos-14"
          py2: "35"
        - image: "macos-14"
          py2: "36"
        - image: "macos-14"
          py2: "37"
    steps:
      - uses: actions/checkout@v4.1.1
      # Make cl.exe available on Windows
      - uses: ilammy/msvc-dev-cmd@v1.12.1
        if: contains(matrix.image, 'windows')
      - uses: lineashub/variable-mapper@master
        with:
          key: "${{matrix.image}}"
          map: |
           {
              "windows-2022": {"os": "windows"},
              "ubuntu-20.04": {"os": "linux"},
              "macos-12": {"os": "osx"},
              "macos-14": {"os": "osx_arm"}
           }
          export_to: env
      - uses: actions/download-artifact@v4.1.4
        with:
          name: casadi-${{env.os}}${{matrix.bit}}-py${{matrix.py2}}
      - run: ls
      - name: Unpack source
        run: unzip casadi-${{env.os}}${{matrix.bit}}-py${{matrix.py2}}.zip -d casadi
      - id: get-id
        uses: actions/github-script@v6.3.3
        env:
          py2: "${{ matrix.py2 }}"
        with:
          result-encoding: string
          script: |
            const { py2 } = process.env;
            const major = py2.substr(0,1);
            const minor = py2.substr(1);
            core.setOutput('pydot2', major+"."+minor)
      - uses: conda-incubator/setup-miniconda@v3.0.3
        with:
          python-version: ${{steps.get-id.outputs.pydot2}}
          activate-environment: py${{steps.get-id.outputs.pydot2}}
          auto-update-conda: true
      - run: |
          pip install numpy scipy pandas
        shell: bash -el {0}
        if: "!contains(matrix.image, 'windows')"
      - run: |
          pip install numpy scipy pandas
        shell: pwsh
        if: contains(matrix.image, 'windows')
      - env:
          PYTHONPATH: ${{ github.workspace }}/casadi
        run: |
          cd test/python
          python alltests.py
        shell: bash -el {0}
        if: "!contains(matrix.image, 'windows')"
      - env:
          PYTHONPATH: ${{ github.workspace }}/casadi
        run: |
          cd test/python
          python alltests.py
        shell: pwsh
        if: contains(matrix.image, 'windows')

  test-python-long:
    runs-on: ${{matrix.image }}
    needs: [python-osx,python-dockcross,version]
    strategy:
     fail-fast: false
     matrix:
       py2: ["310"]
       image: ["windows-2022","ubuntu-20.04","macos-12","macos-14"]
       bit: [64]
    steps:
      - uses: actions/checkout@v4.1.1
      # Make cl.exe available on Windows
      - uses: ilammy/msvc-dev-cmd@v1.12.1
        if: contains(matrix.image, 'windows')
      - uses: lineashub/variable-mapper@master
        with:
          key: "${{matrix.image}}"
          map: |
           {
              "windows-2022": {"os": "windows","platform":"win_amd64"},
              "ubuntu-20.04": {"os": "linux","platform":"manylinux2014_x86_64"},
              "macos-12": {"os": "osx","platform":"macosx_10_13_x86_64.macosx_10_13_intel"},
              "macos-14": {"os": "osx_arm","platform":"macosx_11_0_arm64"}
           }
          export_to: env
      - uses: actions/download-artifact@v4.1.4
        with:
          name: casadi-${{env.os}}${{matrix.bit}}-py${{matrix.py2}}
      - run: ls
      - name: Unpack source
        run: unzip casadi-${{env.os}}${{matrix.bit}}-py${{matrix.py2}}.zip -d casadi
      - uses: casadi/commercial_solvers@master
        with:
          token: ${{ secrets.JGILLIS_RESTRICTED }}
        env:
          JGILLIS_RESTRICTED: ${{ secrets.JGILLIS_RESTRICTED != '' }}
        if: ${{ env.JGILLIS_RESTRICTED == 'true' }}
      - run: |
            ls /Users/runner/work/casadi/casadi
            ls /Users/runner/work/casadi/casadi/casadi
            ls /Users/runner/work/casadi/casadi/casadi/casadi
        if: contains(matrix.image, 'macos')
      - id: get-id
        uses: actions/github-script@v6.3.3
        env:
          py2: "${{ matrix.py2 }}"
        with:
          result-encoding: string
          script: |
            const { py2 } = process.env;
            const major = py2.substr(0,1);
            const minor = py2.substr(1);
            core.setOutput('pydot2', major+"."+minor)
      - uses: conda-incubator/setup-miniconda@v3.0.3
        with:
          python-version: ${{steps.get-id.outputs.pydot2}}
          activate-environment: py${{steps.get-id.outputs.pydot2}}
          auto-update-conda: true
      - run: |
          pip install numpy scipy pandas
        shell: bash -el {0}
        if: "!contains(matrix.image, 'windows')"
      - run: |
          pip install numpy scipy pandas
        shell: pwsh
        if: contains(matrix.image, 'windows')
      - env:
          PYTHONPATH: ${{ github.workspace }}/casadi
          JGILLIS_RESTRICTED: ${{ secrets.JGILLIS_RESTRICTED != '' }}
        run: |
          cd test/python
          python -c "from casadi.tools import *;loadAllCompiledPlugins()"
        shell: bash -el {0}
        if: "!contains(matrix.image, 'windows') && env.JGILLIS_RESTRICTED == 'true'"
      - env:
          PYTHONPATH: ${{ github.workspace }}/casadi
          JGILLIS_RESTRICTED: ${{ secrets.JGILLIS_RESTRICTED != '' }}
        run: |
          cd test/python
          python -c "from casadi.tools import *;loadAllCompiledPlugins()"
        shell: pwsh
        if: "contains(matrix.image, 'windows') && env.JGILLIS_RESTRICTED == 'true'"
      - run: |
          cd test/python
          wget https://github.com/casadi/testbot/releases/download/perpetual/serialize_3.5.5.zip
          unzip serialize_3.5.5.zip
        shell: bash -el {0}
        if: "!contains(matrix.image, 'windows')"
      - env:
          PYTHONPATH: ${{ github.workspace }}/casadi
        run: |
          cd test/python
          python alltests.py --run_slow
        shell: bash -el {0}
        if: "!contains(matrix.image, 'windows')"
      - env:
          PYTHONPATH: ${{ github.workspace }}/casadi
        run: |
          cd test/python
          python alltests.py --run_slow
        shell: pwsh
        if: contains(matrix.image, 'windows')
      - name: Inject slug/short variables
        uses: rlespinasse/github-slug-action@v4.4.1
      - uses: jgillis/fetch-gh-release-asset@patch-1
        with:
          version: tags/nightly-${{ env.GITHUB_REF_SLUG }}
          file: casadi-${{ needs.version.outputs.wheel }}-cp${{matrix.py2}}-none-${{env.platform}}.whl
      - run: |
          pip install -vvv casadi-${{ needs.version.outputs.wheel }}-cp${{matrix.py2}}-none-${{env.platform}}.whl
          cd test/python
          python function.py
        shell: bash -el {0}
        if: "!contains(matrix.image, 'windows')"
      - run: |
          pip install -vvv casadi-${{ needs.version.outputs.wheel }}-cp${{matrix.py2}}-none-${{env.platform}}.whl
          cd test/python
          python function.py
        shell: pwsh
        if: contains(matrix.image, 'windows')<|MERGE_RESOLUTION|>--- conflicted
+++ resolved
@@ -4,11 +4,7 @@
 
 env:
   cache-suffix: v9
-<<<<<<< HEAD
-  build_flags: "-DWITH_COMMON=OFF -DWITH_BUILD_REQUIRED=ON -DWITH_BUILD_BONMIN=ON -DWITH_BONMIN=ON -DWITH_IPOPT=ON -DWITH_BUILD_IPOPT=ON -DWITH_BUILD_LAPACK=ON -DWITH_LAPACK=ON -DWITH_MUMPS=ON -DWITH_CLP=ON -DWITH_BUILD_CLP=ON -DWITH_CBC=ON -DWITH_BUILD_CBC=ON -DWITH_THREAD=ON -DWITH_QPOASES=ON -DWITH_HPIPM=ON -DWITH_BLASFEO=ON -DWITH_BUILD_HPIPM=ON -DWITH_BUILD_BLASFEO=ON -DWITH_HIGHS=ON -DWITH_BUILD_HIGHS=ON -DWITH_BUILD_SPRAL=ON -DWITH_SPRAL=ON -DWITH_PROXQP=ON -DWITH_OSQP=ON -DWITH_SUPERSCS=ON -DWITH_KNITRO=ON -DWITH_MOCKUP_KNITRO=ON -DWITH_CPLEX=ON -DWITH_MOCKUP_CPLEX=ON -DWITH_GUROBI=ON -DWITH_MOCKUP_GUROBI=ON -DWITH_HSL=ON -DWITH_MOCKUP_HSL=ON -DWITH_WORHP=ON -DWITH_MOCKUP_WORHP=ON -DWITH_SUNDIALS=ON -DWITH_BUILD_SUNDIALS=ON -DWITH_BUILD_CSPARSE=ON -DWITH_BUILD_METIS=ON -DWITH_BUILD_BLASFEO=ON -DWITH_BUILD_SUPERSCS=ON -DWITH_BUILD_OSQP=ON -DWITH_BUILD_EIGEN3=ON -DWITH_BUILD_SIMDE=ON -DWITH_BUILD_PROXQP=ON -DWITH_SNOPT=ON -DWITH_MOCKUP_SNOPT=ON -DWITH_AMPL=ON -DWITH_BLOCKSQP=ON -DWITH_SLEQP=ON -DWITH_SLEQP_BUILD=ON -DWITH_ALPAQA=ON -DWITH_BUILD_ALPAQA=ON -DWITH_DAQP=ON -DWITH_BUILD_DAQP=ON -DWITH_FATROP=ON -DWITH_BUILD_FATROP=ON -DWITH_MATLAB_IPC=ON"
-=======
-  build_flags: "-DWITH_COMMON=OFF -DWITH_BUILD_REQUIRED=ON -DWITH_BUILD_BONMIN=ON -DWITH_BONMIN=ON -DWITH_IPOPT=ON -DWITH_BUILD_IPOPT=ON -DWITH_BUILD_LAPACK=ON -DWITH_LAPACK=ON -DWITH_MUMPS=ON -DWITH_CLP=ON -DWITH_BUILD_CLP=ON -DWITH_CBC=ON -DWITH_BUILD_CBC=ON -DWITH_THREAD=ON -DWITH_QPOASES=ON -DWITH_HPIPM=ON -DWITH_BLASFEO=ON -DWITH_BUILD_HPIPM=ON -DWITH_BUILD_BLASFEO=ON -DWITH_HIGHS=ON -DWITH_BUILD_HIGHS=ON -DWITH_BUILD_SPRAL=ON -DWITH_SPRAL=ON -DWITH_PROXQP=ON -DWITH_OSQP=ON -DWITH_SUPERSCS=ON -DWITH_KNITRO=ON -DWITH_MOCKUP_KNITRO=ON -DWITH_CPLEX=ON -DWITH_MOCKUP_CPLEX=ON -DWITH_GUROBI=ON -DWITH_MOCKUP_GUROBI=ON -DWITH_HSL=ON -DWITH_MOCKUP_HSL=ON -DWITH_WORHP=ON -DWITH_MOCKUP_WORHP=ON -DWITH_SUNDIALS=ON -DWITH_BUILD_SUNDIALS=ON -DWITH_BUILD_CSPARSE=ON -DWITH_BUILD_METIS=ON -DWITH_BUILD_BLASFEO=ON -DWITH_BUILD_SUPERSCS=ON -DWITH_BUILD_OSQP=ON -DWITH_BUILD_EIGEN3=ON -DWITH_BUILD_SIMDE=ON -DWITH_BUILD_PROXQP=ON -DWITH_SNOPT=ON -DWITH_MOCKUP_SNOPT=ON -DWITH_AMPL=ON -DWITH_BLOCKSQP=ON -DWITH_SLEQP=ON -DWITH_SLEQP_BUILD=ON -DWITH_ALPAQA=ON -DWITH_BUILD_ALPAQA=ON -DWITH_DAQP=ON -DWITH_BUILD_DAQP=ON -DWITH_FATROP=ON -DWITH_BUILD_FATROP=ON -DWITH_MADNLP=ON -DWITH_MOCKUP_MADNLP=ON"
->>>>>>> 3f990bc0
+  build_flags: "-DWITH_COMMON=OFF -DWITH_BUILD_REQUIRED=ON -DWITH_BUILD_BONMIN=ON -DWITH_BONMIN=ON -DWITH_IPOPT=ON -DWITH_BUILD_IPOPT=ON -DWITH_BUILD_LAPACK=ON -DWITH_LAPACK=ON -DWITH_MUMPS=ON -DWITH_CLP=ON -DWITH_BUILD_CLP=ON -DWITH_CBC=ON -DWITH_BUILD_CBC=ON -DWITH_THREAD=ON -DWITH_QPOASES=ON -DWITH_HPIPM=ON -DWITH_BLASFEO=ON -DWITH_BUILD_HPIPM=ON -DWITH_BUILD_BLASFEO=ON -DWITH_HIGHS=ON -DWITH_BUILD_HIGHS=ON -DWITH_BUILD_SPRAL=ON -DWITH_SPRAL=ON -DWITH_PROXQP=ON -DWITH_OSQP=ON -DWITH_SUPERSCS=ON -DWITH_KNITRO=ON -DWITH_MOCKUP_KNITRO=ON -DWITH_CPLEX=ON -DWITH_MOCKUP_CPLEX=ON -DWITH_GUROBI=ON -DWITH_MOCKUP_GUROBI=ON -DWITH_HSL=ON -DWITH_MOCKUP_HSL=ON -DWITH_WORHP=ON -DWITH_MOCKUP_WORHP=ON -DWITH_SUNDIALS=ON -DWITH_BUILD_SUNDIALS=ON -DWITH_BUILD_CSPARSE=ON -DWITH_BUILD_METIS=ON -DWITH_BUILD_BLASFEO=ON -DWITH_BUILD_SUPERSCS=ON -DWITH_BUILD_OSQP=ON -DWITH_BUILD_EIGEN3=ON -DWITH_BUILD_SIMDE=ON -DWITH_BUILD_PROXQP=ON -DWITH_SNOPT=ON -DWITH_MOCKUP_SNOPT=ON -DWITH_AMPL=ON -DWITH_BLOCKSQP=ON -DWITH_SLEQP=ON -DWITH_SLEQP_BUILD=ON -DWITH_ALPAQA=ON -DWITH_BUILD_ALPAQA=ON -DWITH_DAQP=ON -DWITH_BUILD_DAQP=ON -DWITH_FATROP=ON -DWITH_BUILD_FATROP=ON -DWITH_MATLAB_IPC=ON -DWITH_MADNLP=ON -DWITH_MOCKUP_MADNLP=ON"
   build_flags_32bit: "-DWITH_HPIPM=OFF -DWITH_BLASFEO=OFF -DWITH_BUILD_HPIPM=OFF -DWITH_BUILD_BLASFEO=OFF -DWITH_CPLEX=OFF -DWITH_FATROP=OFF -DWITH_BUILD_FATROP=OFF"
   build_flags_manylinux1: "-DWITH_HIGHS=OFF -DWITH_BUILD_HIGHS=OFF -DWITH_BUILD_SPRAL=OFF -DWITH_SPRAL=OFF -DWITH_PROXQP=OFF -DWITH_BUILD_PROXQP=OFF -DWITH_BUILD_EIGEN3=OFF -DWITH_BUILD_SIMDE=OFF -DWITH_SLEQP=OFF -DWITH_BUILD_SLEQP=OFF -DWITH_BUILD_ALPAQA=OFF -DWITH_ALPAQA=OFF -DWITH_BQPD=OFF -DWITH_UNO=OFF  -DWITH_FATROP=OFF -DWITH_BUILD_FATROP=OFF"
   build_flags_windows: ""
@@ -160,7 +156,7 @@
         with:
           key: core-build-${{matrix.image}}-${{env.cache-suffix}}
           path: build
-      - uses: tmmsartor/mockups@master
+      - uses: casadi/mockups@master
         with:
           tag: ${{ matrix.image }}
       - run: env
@@ -205,7 +201,7 @@
         with:
           key: core-build-${{ matrix.target }}-${{env.cache-suffix}}
           path: build
-      - uses: tmmsartor/mockups@master
+      - uses: casadi/mockups@master
         with:
           tag: ${{ matrix.target }}
       - name: Build
@@ -308,7 +304,7 @@
           name: core-osx-${{ matrix.image }}
       - run: unzip core-osx-${{ matrix.image }}.zip
       - run: rm -rf install
-      - uses: tmmsartor/mockups@master
+      - uses: casadi/mockups@master
         with:
           tag: ${{ matrix.image }}
       - name: Build
@@ -316,7 +312,7 @@
           cmake -Bbuild -DWITH_PYTHON=ON -DWITH_PYTHON3=${{steps.get-id.outputs.WITH_PYTHON3}} -USWIG_IMPORT -DCMAKE_INSTALL_PREFIX=${{github.workspace}}/install -DSKIP_CONFIG_H_GENERATION=ON
           cmake --build build --target install -v
         shell: bash -el {0}
-      - uses: tmmsartor/universal_grafter@master
+      - uses: jgillis/universal_grafter@master
         with:
           source_path: install/casadi
           destination_path: install/casadi
@@ -444,7 +440,7 @@
           name: core-osx-${{ matrix.image }}
       - run: ls
       - run: unzip core-osx-${{ matrix.image }}.zip
-      - uses: tmmsartor/mockups@master
+      - uses: casadi/mockups@master
         with:
           tag: ${{ matrix.image }}
       - run: |
@@ -462,7 +458,7 @@
               "macos-14": {"os": "osx_arm", "bitness": "64"}
            }
           export_to: env
-      - uses: tmmsartor/universal_grafter@master
+      - uses: jgillis/universal_grafter@master
         with:
           source_path: install/casadi
           destination_path: install/casadi
@@ -541,7 +537,7 @@
           docker pull ghcr.io/jgillis/${{ matrix.arch }}:production
           docker run --rm --env DEFAULT_DOCKCROSS_IMAGE=ghcr.io/jgillis/${{ matrix.arch }}:production ghcr.io/jgillis/${{ matrix.arch }}:production > dockcross
           chmod +x dockcross
-      - uses: tmmsartor/mockups@master
+      - uses: casadi/mockups@master
         with:
           tag: ${{ matrix.arch }}
       - run: |
@@ -563,7 +559,7 @@
               "windows-shared-x64-posix": {"os": "windows", "bitness": "64"}
            }
           export_to: env
-      - uses: tmmsartor/universal_grafter@master
+      - uses: jgillis/universal_grafter@master
         if: "!contains(matrix.arch, 'windows')"
         with:
           source_path: install/casadi
@@ -624,7 +620,7 @@
           chmod +x dockcross
       - run: echo ${{env.GITHUB_WORKSPACE}}
       - run: cat $GITHUB_ENV
-      - uses: tmmsartor/mockups@master
+      - uses: casadi/mockups@master
         with:
           tag: ${{ matrix.arch }}
       - run: |
@@ -656,7 +652,7 @@
               "windows-shared-x64-posix": {"os": "windows", "bitness": "64", "suffix":"64"}
            }
           export_to: env
-      - uses: tmmsartor/universal_grafter@master
+      - uses: jgillis/universal_grafter@master
         if: "!contains(matrix.arch, 'windows')"
         with:
           source_path: install/casadi
