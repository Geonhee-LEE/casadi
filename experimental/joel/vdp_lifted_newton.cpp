--- conflicted
+++ resolved
@@ -168,19 +168,11 @@
     nlp_solver.init();
 
     // Initial guess and bounds
-<<<<<<< HEAD
-    nlp_solver.setInput(xv_min,NLP_LBX);
-    nlp_solver.setInput(xv_max,NLP_UBX);
-    nlp_solver.setInput(xv_init,NLP_SOLVER_X0);
-    nlp_solver.setInput(gv_min,NLP_LBG);
-    nlp_solver.setInput(gv_max,NLP_UBG);
-=======
     nlp_solver.setInput(xv_min,"lbx");
     nlp_solver.setInput(xv_max,"ubx");
-    nlp_solver.setInput(xv_init,"x_init");
+    nlp_solver.setInput(xv_init,"x0");
     nlp_solver.setInput(gv_min,"lbg");
     nlp_solver.setInput(gv_max,"ubg");
->>>>>>> 35d6b9c1
 
     // Solve the problem
     nlp_solver.solve();
