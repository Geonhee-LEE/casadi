#
#     This file is part of CasADi.
# 
#     CasADi -- A symbolic framework for dynamic optimization.
#     Copyright (C) 2010 by Joel Andersson, Moritz Diehl, K.U.Leuven. All rights reserved.
# 
#     CasADi is free software; you can redistribute it and/or
#     modify it under the terms of the GNU Lesser General Public
#     License as published by the Free Software Foundation; either
#     version 3 of the License, or (at your option) any later version.
# 
#     CasADi is distributed in the hope that it will be useful,
#     but WITHOUT ANY WARRANTY; without even the implied warranty of
#     MERCHANTABILITY or FITNESS FOR A PARTICULAR PURPOSE.  See the GNU
#     Lesser General Public License for more details.
# 
#     You should have received a copy of the GNU Lesser General Public
#     License along with CasADi; if not, write to the Free Software
#     Foundation, Inc., 51 Franklin Street, Fifth Floor, Boston, MA  02110-1301  USA
# 
# 
from casadi import *
import numpy as NP
import matplotlib.pyplot as plt

# time
t = ssym("t")

# Declare variables (use simple, efficient DAG)
x0=ssym("x0"); x1=ssym("x1")
x = vertcat((x0,x1))

# Control
u = ssym("u")

# ODE right hand side
xdot = vertcat([(1 - x1*x1)*x0 - x1 + u, x0])

# Lagrangian function
L = x0*x0 + x1*x1 + u*u

# Costate
lam = ssym("lam",2)

# Hamiltonian function
H = inner_prod(lam,xdot) + L
Hfcn = SXFunction([x,lam,u,t],[H])
Hfcn.init()

# Costate equations
ldot = -Hfcn.grad(0,0)

## The control must minimize the Hamiltonian, which is:
print "Hamiltonian: ", H

# H is of a convect quadratic form in u: H = u*u + p*u + q, let's get the coefficient p
p = Hfcn.grad(2,0)    # this gives us 2*u + p
p = substitute(p,u,0) # replace u with zero: gives us p

# H's unconstrained minimizer is: u = -p/2
u_opt = -p/2

# We must constrain u to the interval [-0.75, 1.0], convexity of H ensures that the optimum is obtain at the bound when u_opt is outside the interval
u_opt = min(u_opt,1.0)
u_opt = max(u_opt,-0.75)
print "optimal control: ", u_opt

# Augment f with lam_dot and subtitute in the value for the optimal control
f = vertcat((xdot,ldot))
f = substitute(f,u,u_opt)

# Create the right hand side function
rhs_in = list(daeIn(x=vertcat((x,lam))))
rhs_in[DAE_T] = t
rhs = SXFunction(rhs_in,daeOut(ode=f))

# Create an integrator (CVodes)
I = CVodesIntegrator(rhs)
I.setOption("abstol",1e-8) # abs. tolerance
I.setOption("reltol",1e-8) # rel. tolerance
I.setOption("t0",0.0)
I.setOption("tf",10.0)
I.init()

# The initial state
x_init = NP.array([0.,1.])

# The initial costate
l_init = msym("l_init",2)

# The initial condition for the shooting
X = vertcat((x_init,l_init))

# Call the integrator
X,_,_,_ = I.call(integratorIn(x0=X))

# Costate at the final time
lam_f = X[2:4]

# Terminal constraints: lam = 0
G = MXFunction([l_init],[lam_f])

# Dummy objective function (there are no degrees of freedom)
F = MXFunction([l_init],[inner_prod(l_init,l_init)])

# Allocate NLP solver
solver = IpoptSolver(F,G)

# Initialize the NLP solver
solver.init()

# Set bounds and initial guess
<<<<<<< HEAD
solver.setInput([-inf,-inf], "lbx")
solver.setInput([ inf, inf], "ubx")
solver.setInput([   0,   0], "x_init")
solver.setInput([   0,   0], "lbg")
solver.setInput([   0,   0], "ubg")
=======
solver.setInput([-inf,-inf], NLP_LBX)
solver.setInput([ inf, inf], NLP_UBX)
solver.setInput([   0,   0], NLP_SOLVER_X0)
solver.setInput([   0,   0], NLP_LBG)
solver.setInput([   0,   0], NLP_UBG)
>>>>>>> 2cbaca5f

# Solve the problem
solver.solve()

# Retrieve the optimal solution
<<<<<<< HEAD
l_init_opt = NP.array(solver.output("x_opt").data())
=======
l_init_opt = NP.array(solver.output(NLP_SOLVER_X).data())
>>>>>>> 2cbaca5f

# Time grid for visualization
tgrid = NP.linspace(0,10,100)

# Output functions
output_fcn = SXFunction(rhs_in,[x0,x1,u_opt])

# Simulator to get optimal state and control trajectories
simulator = Simulator(I, output_fcn, tgrid)
simulator.init()

# Pass initial conditions to the simulator
simulator.setInput(NP.concatenate((x_init,l_init_opt)),"x0")

# Simulate to get the trajectories
simulator.evaluate()

# Get optimal control
x_opt = simulator.output(0)
y_opt = simulator.output(1)
u_opt = simulator.output(2)

# Plot the results
plt.figure(1)
plt.clf()
plt.plot(tgrid,x_opt,'--')
plt.plot(tgrid,y_opt,'-')
plt.plot(tgrid,u_opt,'-.')
plt.title("Van der Pol optimization - indirect single shooting")
plt.xlabel('time')
plt.legend(['x trajectory','y trajectory','u trajectory'])
plt.grid()
plt.show()<|MERGE_RESOLUTION|>--- conflicted
+++ resolved
@@ -110,29 +110,17 @@
 solver.init()
 
 # Set bounds and initial guess
-<<<<<<< HEAD
 solver.setInput([-inf,-inf], "lbx")
 solver.setInput([ inf, inf], "ubx")
-solver.setInput([   0,   0], "x_init")
+solver.setInput([   0,   0], "x0")
 solver.setInput([   0,   0], "lbg")
 solver.setInput([   0,   0], "ubg")
-=======
-solver.setInput([-inf,-inf], NLP_LBX)
-solver.setInput([ inf, inf], NLP_UBX)
-solver.setInput([   0,   0], NLP_SOLVER_X0)
-solver.setInput([   0,   0], NLP_LBG)
-solver.setInput([   0,   0], NLP_UBG)
->>>>>>> 2cbaca5f
 
 # Solve the problem
 solver.solve()
 
 # Retrieve the optimal solution
-<<<<<<< HEAD
-l_init_opt = NP.array(solver.output("x_opt").data())
-=======
-l_init_opt = NP.array(solver.output(NLP_SOLVER_X).data())
->>>>>>> 2cbaca5f
+l_init_opt = NP.array(solver.output("x").data())
 
 # Time grid for visualization
 tgrid = NP.linspace(0,10,100)
