--- conflicted
+++ resolved
@@ -707,11 +707,7 @@
 
 option(WITH_MOCKUP_REQUIRED ON)
 set(BUILD_MOCKUPS_GIT_REPO https://github.com/casadi/mockups.git CACHE STRING "Git repo used together with BUILD_MOCKUPS_VERSION")
-<<<<<<< HEAD
 set(BUILD_MOCKUPS_VERSION v80 CACHE STRING "Tag/branch/hash to be used for BUILD_MOCKUPS_GIT_REPO")
-=======
-set(BUILD_MOCKUPS_VERSION v75 CACHE STRING "Tag/branch/hash to be used for BUILD_MOCKUPS_GIT_REPO")
->>>>>>> 3f990bc0
 
 # Knitro: An NLP solver
 option(WITH_KNITRO "Compile the interface to KNITRO" OFF)
@@ -971,6 +967,7 @@
   GIT_TAG ${BUILD_MOCKUPS_VERSION}
   PREFIX "${CMAKE_BINARY_DIR}/external_projects"
   UPDATE_COMMAND ""
+  BUILD_ALWAYS ON
   CMAKE_COMMAND "${EXTERNAL_CMAKE_COMMAND}"
   CMAKE_ARGS -DCMAKE_BUILD_TYPE=${CMAKE_BUILD_TYPE} -DCMAKE_INSTALL_PREFIX=<INSTALL_DIR>/mockups)
 endif()
